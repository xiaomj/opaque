--- conflicted
+++ resolved
@@ -975,7 +975,6 @@
 
   void read_encrypted_block() {
     uint32_t block_enc_size = 0;
-<<<<<<< HEAD
     uint32_t counter = 0;
     while (true) {
       block_enc_size = *reinterpret_cast<uint32_t *>(buf); buf += 4;
@@ -985,22 +984,12 @@
       add_parent(task_id);
       printf("read_encrypted_block: block_enc_size=%u, block_num_rows=%u, task_id=%u, counter=%u\n", block_enc_size, block_num_rows, task_id, counter);
       decrypt_with_aad(buf, block_enc_size, block_start, buf - 16, 16);
-=======
-    while (true) {
-      block_enc_size = *reinterpret_cast<uint32_t *>(buf); buf += 4;
-      block_num_rows = *reinterpret_cast<uint32_t *>(buf); buf += 4;
-      printf("read_encrypted_block: block_num_rows=%u\n", block_num_rows);
-      buf += 4; // row_upper_bound
-      decrypt(buf, block_enc_size, block_start);
->>>>>>> 39f564bc
       buf += block_enc_size;
 
       if (block_num_rows > 0)
         break;
-<<<<<<< HEAD
+
       counter++;
-=======
->>>>>>> 39f564bc
     }
     block_pos = block_start;
     block_rows_read = 0;
